--- conflicted
+++ resolved
@@ -15,11 +15,8 @@
 
 import (
 	"context"
-<<<<<<< HEAD
 	"fmt"
-=======
 	"sigs.k8s.io/cosi-driver-sample/pkg/objectscale"
->>>>>>> 37b9d6d7
 
 	"google.golang.org/grpc/codes"
 	"google.golang.org/grpc/status"
@@ -32,15 +29,12 @@
 )
 
 type ProvisionerServer struct {
-<<<<<<< HEAD
 	provisioner string
 	endpoint    string
 	accessKeyId string
 	secretKeyId string
-=======
 	provisioner       string
 	objectScaleClient *objectscale.ObjectScaleClient
->>>>>>> 37b9d6d7
 }
 
 // ProvisionerCreateBucket is an idempotent method for creating buckets

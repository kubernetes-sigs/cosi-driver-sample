// Copyright 2021 The Kubernetes Authors.
// Licensed under the Apache License, Version 2.0 (the "License");
// You may not use this file except in compliance with the License.
// You may obtain a copy of the License at
//
//     http://www.apache.org/licenses/LICENSE-2.0
//
// Unless required by applicable law or agreed to in writing, software
// distributed under the License is distributed on an "AS IS" BASIS,
// WITHOUT WARRANTIES OR CONDITIONS OF ANY KIND, either express or implied.
// See the License for the specific language governing permissions and
// limitations under the License.

package pkg

import (
	"context"
<<<<<<< HEAD
)

func NewDriver(
	ctx context.Context,
	provisionerName, objectStoreEndpoint, objectStoreAccessKey, objectStoreSecretKey string,
) (*IdentityServer, *ProvisionerServer, error) {
	provisionerServer := ProvisionerServer{
		provisioner: provisionerName,
		accessKeyId: objectStoreAccessKey,
		secretKeyId: objectStoreSecretKey,
		endpoint:    objectStoreEndpoint,
	}

	return &IdentityServer{provisioner: provisionerName},
		&provisionerServer,
		nil
=======
	"fmt"
	"github.com/aws/aws-sdk-go/aws"
	"github.com/aws/aws-sdk-go/aws/credentials"
	"github.com/aws/aws-sdk-go/aws/session"
	"github.com/aws/aws-sdk-go/service/s3"
	"github.com/google/uuid"
	"sigs.k8s.io/cosi-driver-sample/pkg/objectscale"
)

func NewDriver(ctx context.Context, provisioner string, objectStoreEndpoint, objectStoreAccessKey,
	objectStoreSecretKey string) (*IdentityServer, *ProvisionerServer, error) {

	obClient := objectscale.NewObjectScaleClient(
		objectscale.ServiceEndpoint{Host: "", Port: 32585},
		objectscale.ServiceEndpoint{Host: "", Port: 31651},
		objectStoreAccessKey, objectStoreSecretKey)

	region := "US"
	creds := credentials.NewStaticCredentials(objectStoreAccessKey, objectStoreSecretKey, "")

	fmt.Printf("Connecting to Object store...\n")
	sess, err := session.NewSession(&aws.Config{
		Endpoint:         &objectStoreEndpoint,
		S3ForcePathStyle: aws.Bool(true),
		Credentials:      creds,
		Region:           &region,
	})

	if err != nil {
		fmt.Println(err.Error())
	} else {
		svc := s3.New(sess)
		// create test bucket to check connection
		_, err = svc.CreateBucket(&s3.CreateBucketInput{Bucket: aws.String(uuid.NewString())})
		if err != nil {
			fmt.Println(err.Error())
		} else {
			fmt.Printf("Successfully connected to Object store %s\n", objectStoreEndpoint)
		}
	}

	return &IdentityServer{
			provisioner: provisioner,
		}, &ProvisionerServer{
			provisioner:       provisioner,
			objectScaleClient: obClient,
		}, nil
>>>>>>> 37b9d6d7
}<|MERGE_RESOLUTION|>--- conflicted
+++ resolved
@@ -15,24 +15,6 @@
 
 import (
 	"context"
-<<<<<<< HEAD
-)
-
-func NewDriver(
-	ctx context.Context,
-	provisionerName, objectStoreEndpoint, objectStoreAccessKey, objectStoreSecretKey string,
-) (*IdentityServer, *ProvisionerServer, error) {
-	provisionerServer := ProvisionerServer{
-		provisioner: provisionerName,
-		accessKeyId: objectStoreAccessKey,
-		secretKeyId: objectStoreSecretKey,
-		endpoint:    objectStoreEndpoint,
-	}
-
-	return &IdentityServer{provisioner: provisionerName},
-		&provisionerServer,
-		nil
-=======
 	"fmt"
 	"github.com/aws/aws-sdk-go/aws"
 	"github.com/aws/aws-sdk-go/aws/credentials"
@@ -72,6 +54,15 @@
 		} else {
 			fmt.Printf("Successfully connected to Object store %s\n", objectStoreEndpoint)
 		}
+func NewDriver(
+	ctx context.Context,
+	provisionerName, objectStoreEndpoint, objectStoreAccessKey, objectStoreSecretKey string,
+) (*IdentityServer, *ProvisionerServer, error) {
+	provisionerServer := ProvisionerServer{
+		provisioner: provisionerName,
+		accessKeyId: objectStoreAccessKey,
+		secretKeyId: objectStoreSecretKey,
+		endpoint:    objectStoreEndpoint,
 	}
 
 	return &IdentityServer{
@@ -80,5 +71,4 @@
 			provisioner:       provisioner,
 			objectScaleClient: obClient,
 		}, nil
->>>>>>> 37b9d6d7
 }
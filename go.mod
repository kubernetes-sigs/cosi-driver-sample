module sigs.k8s.io/cosi-driver-sample

go 1.15

require (
	github.com/aws/aws-sdk-go v1.42.5
<<<<<<< HEAD
=======
	github.com/google/uuid v1.2.0
>>>>>>> 5243487c
	github.com/pkg/errors v0.9.1
	github.com/spf13/cobra v1.1.3
	github.com/spf13/pflag v1.0.5
	github.com/spf13/viper v1.7.1
	google.golang.org/grpc v1.38.0
	k8s.io/klog/v2 v2.9.0
	sigs.k8s.io/container-object-storage-interface-provisioner-sidecar v0.0.0-20210528161624-b46634c30d14
	sigs.k8s.io/container-object-storage-interface-spec v0.0.0-20210507203703-a97f2e98ac90
)<|MERGE_RESOLUTION|>--- conflicted
+++ resolved
@@ -4,10 +4,7 @@
 
 require (
 	github.com/aws/aws-sdk-go v1.42.5
-<<<<<<< HEAD
-=======
 	github.com/google/uuid v1.2.0
->>>>>>> 5243487c
 	github.com/pkg/errors v0.9.1
 	github.com/spf13/cobra v1.1.3
 	github.com/spf13/pflag v1.0.5
